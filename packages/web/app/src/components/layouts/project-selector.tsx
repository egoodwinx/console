--- conflicted
+++ resolved
@@ -74,12 +74,7 @@
       ) : (
         ''
       )}
-<<<<<<< HEAD
-
-      {(projects?.length && currentProject) || optional ? (
-=======
       {projectEdges?.length && currentProject ? (
->>>>>>> 7e753a5a
         <>
           {showOrganization ? <div className="italic text-gray-500">/</div> : null}
           <Select
@@ -92,15 +87,6 @@
               </div>
             </SelectTrigger>
             <SelectContent>
-<<<<<<< HEAD
-              {optional ? (
-                <SelectItem
-                  key='empty'
-                  value='empty'
-                  data-cy='project-picker-option-Unassigned'
-                >
-                  Unassigned
-=======
               {projectEdges.map(edge => (
                 <SelectItem
                   key={edge.node.slug}
@@ -108,7 +94,6 @@
                   data-cy={`project-picker-option-${edge.node.slug}`}
                 >
                   {edge.node.slug}
->>>>>>> 7e753a5a
                 </SelectItem>
               ) : null
               }
